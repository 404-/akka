/**
 * Copyright (C) 2009-2010 Scalable Solutions AB <http://scalablesolutions.se>
 */

package se.scalablesolutions.akka.amqp

<<<<<<< HEAD
import se.scalablesolutions.akka.serialization.Serializer
import se.scalablesolutions.akka.amqp.AMQP.{ChannelParameters, ExchangeParameters}

=======
>>>>>>> 8f056ddf
import com.rabbitmq.client.{Channel, RpcClient}
import se.scalablesolutions.akka.amqp.AMQP.{RpcClientSerializer, ChannelParameters, ExchangeParameters}

class RpcClientActor[I,O](exchangeParameters: ExchangeParameters,
                     routingKey: String,
                     serializer: RpcClientSerializer[I,O],
                     channelParameters: Option[ChannelParameters] = None) extends FaultTolerantChannelActor(exchangeParameters, channelParameters) {

  import exchangeParameters._

  var rpcClient: Option[RpcClient] = None

  log.info("%s started", this)

  def specificMessageHandler = {
<<<<<<< HEAD
    case payload: AnyRef =>
=======
    case payload: I => {

>>>>>>> 8f056ddf
      rpcClient match {
        case Some(client) =>
          val response: Array[Byte] = client.primitiveCall(serializer.toBinary.toBinary(payload))
          self.reply(serializer.fromBinary.fromBinary(response))
        case None => error("%s has no client to send messages with".format(this))
      }
  }

  protected def setupChannel(ch: Channel) = rpcClient = Some(new RpcClient(ch, exchangeName, routingKey))

  override def preRestart(reason: Throwable) = {
    rpcClient = None
    super.preRestart(reason)
  }

  override def toString = "AMQP.RpcClient[exchange=" +exchangeName + ", routingKey=" + routingKey+ "]"
}<|MERGE_RESOLUTION|>--- conflicted
+++ resolved
@@ -4,12 +4,9 @@
 
 package se.scalablesolutions.akka.amqp
 
-<<<<<<< HEAD
 import se.scalablesolutions.akka.serialization.Serializer
 import se.scalablesolutions.akka.amqp.AMQP.{ChannelParameters, ExchangeParameters}
 
-=======
->>>>>>> 8f056ddf
 import com.rabbitmq.client.{Channel, RpcClient}
 import se.scalablesolutions.akka.amqp.AMQP.{RpcClientSerializer, ChannelParameters, ExchangeParameters}
 
@@ -25,18 +22,14 @@
   log.info("%s started", this)
 
   def specificMessageHandler = {
-<<<<<<< HEAD
-    case payload: AnyRef =>
-=======
     case payload: I => {
-
->>>>>>> 8f056ddf
       rpcClient match {
         case Some(client) =>
           val response: Array[Byte] = client.primitiveCall(serializer.toBinary.toBinary(payload))
           self.reply(serializer.fromBinary.fromBinary(response))
         case None => error("%s has no client to send messages with".format(this))
       }
+    }
   }
 
   protected def setupChannel(ch: Channel) = rpcClient = Some(new RpcClient(ch, exchangeName, routingKey))
