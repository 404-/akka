/**
 * Copyright (C) 2009-2010 Scalable Solutions AB <http://scalablesolutions.se>
 */

package akka.util

import akka.actor.{ActorRef, IllegalActorStateException, ActorType, Uuid}
import akka.dispatch.{Future, CompletableFuture, MessageInvocation}
import akka.config.{Config, ModuleNotAvailableException}
import akka.AkkaException

import java.net.InetSocketAddress

/**
 * Helper class for reflective access to different modules in order to allow optional loading of modules.
 *
 * @author <a href="http://jonasboner.com">Jonas Bon&#233;r</a>
 */
object ReflectiveAccess extends Logging {

  val loader = getClass.getClassLoader

  lazy val isRemotingEnabled   = RemoteClientModule.isEnabled
  lazy val isTypedActorEnabled = TypedActorModule.isEnabled

  def ensureRemotingEnabled   = RemoteClientModule.ensureEnabled
  def ensureTypedActorEnabled = TypedActorModule.ensureEnabled

  /**
   * Reflective access to the RemoteClient module.
   *
   * @author <a href="http://jonasboner.com">Jonas Bon&#233;r</a>
   */
  object RemoteClientModule {

    type RemoteClient = {
      def send[T](
        message: Any,
        senderOption: Option[ActorRef],
        senderFuture: Option[CompletableFuture[_]],
        remoteAddress: InetSocketAddress,
        timeout: Long,
        isOneWay: Boolean,
        actorRef: ActorRef,
        typedActorInfo: Option[Tuple2[String, String]],
        actorType: ActorType): Option[CompletableFuture[T]]
      def registerSupervisorForActor(actorRef: ActorRef)
    }

    type RemoteClientObject = {
      def register(hostname: String, port: Int, uuid: Uuid): Unit
      def unregister(hostname: String, port: Int, uuid: Uuid): Unit
      def clientFor(address: InetSocketAddress): RemoteClient
      def clientFor(hostname: String, port: Int, loader: Option[ClassLoader]): RemoteClient
    }

    lazy val isEnabled = remoteClientObjectInstance.isDefined

    def ensureEnabled = if (!isEnabled) throw new ModuleNotAvailableException(
      "Can't load the remoting module, make sure that akka-remote.jar is on the classpath")

    val remoteClientObjectInstance: Option[RemoteClientObject] =
      getObjectFor("akka.remote.RemoteClient$")

    def register(address: InetSocketAddress, uuid: Uuid) = {
      ensureEnabled
      remoteClientObjectInstance.get.register(address.getHostName, address.getPort, uuid)
    }

    def unregister(address: InetSocketAddress, uuid: Uuid) = {
      ensureEnabled
      remoteClientObjectInstance.get.unregister(address.getHostName, address.getPort, uuid)
    }

    def registerSupervisorForActor(remoteAddress: InetSocketAddress, actorRef: ActorRef) = {
      ensureEnabled
      val remoteClient = remoteClientObjectInstance.get.clientFor(remoteAddress)
      remoteClient.registerSupervisorForActor(actorRef)
    }

    def clientFor(hostname: String, port: Int, loader: Option[ClassLoader]): RemoteClient = {
      ensureEnabled
      remoteClientObjectInstance.get.clientFor(hostname, port, loader)
    }

    def send[T](
      message: Any,
      senderOption: Option[ActorRef],
      senderFuture: Option[CompletableFuture[_]],
      remoteAddress: InetSocketAddress,
      timeout: Long,
      isOneWay: Boolean,
      actorRef: ActorRef,
      typedActorInfo: Option[Tuple2[String, String]],
      actorType: ActorType): Option[CompletableFuture[T]] = {
      ensureEnabled
      clientFor(remoteAddress.getHostName, remoteAddress.getPort, None).send[T](
        message, senderOption, senderFuture, remoteAddress, timeout, isOneWay, actorRef, typedActorInfo, actorType)
    }
  }

  /**
   * Reflective access to the RemoteServer module.
   *
   * @author <a href="http://jonasboner.com">Jonas Bon&#233;r</a>
   */
  object RemoteServerModule {
    val HOSTNAME = Config.config.getString("akka.remote.server.hostname", "localhost")
    val PORT     = Config.config.getInt("akka.remote.server.port", 2552)

    type RemoteServerObject = {
      def registerActor(address: InetSocketAddress, actor: ActorRef): Unit
      def registerTypedActor(address: InetSocketAddress, name: String, typedActor: AnyRef): Unit
    }

    type RemoteNodeObject = {
      def unregister(actorRef: ActorRef): Unit
    }

    val remoteServerObjectInstance: Option[RemoteServerObject] =
      getObjectFor("akka.remote.RemoteServer$")

    val remoteNodeObjectInstance: Option[RemoteNodeObject] =
      getObjectFor("akka.remote.RemoteNode$")

    def registerActor(address: InetSocketAddress, actorRef: ActorRef) = {
      RemoteClientModule.ensureEnabled
      remoteServerObjectInstance.get.registerActor(address, actorRef)
    }

    def registerTypedActor(address: InetSocketAddress, implementationClassName: String, proxy: AnyRef) = {
      RemoteClientModule.ensureEnabled
      remoteServerObjectInstance.get.registerTypedActor(address, implementationClassName, proxy)
    }

    def unregister(actorRef: ActorRef) = {
      RemoteClientModule.ensureEnabled
      remoteNodeObjectInstance.get.unregister(actorRef)
    }
  }

  /**
   * Reflective access to the TypedActors module.
   *
   * @author <a href="http://jonasboner.com">Jonas Bon&#233;r</a>
   */
  object TypedActorModule {

    type TypedActorObject = {
      def isJoinPoint(message: Any): Boolean
      def isJoinPointAndOneWay(message: Any): Boolean
      def actorFor(proxy: AnyRef): Option[ActorRef]
      def proxyFor(actorRef: ActorRef): Option[AnyRef]
      def stop(anyRef: AnyRef) : Unit
    }

    lazy val isEnabled = typedActorObjectInstance.isDefined

    def ensureEnabled = if (!isTypedActorEnabled) throw new ModuleNotAvailableException(
      "Can't load the typed actor module, make sure that akka-typed-actor.jar is on the classpath")

    val typedActorObjectInstance: Option[TypedActorObject] =
      getObjectFor("akka.actor.TypedActor$")

    def resolveFutureIfMessageIsJoinPoint(message: Any, future: Future[_]): Boolean = {
      ensureEnabled
      if (typedActorObjectInstance.get.isJoinPointAndOneWay(message)) {
        future.asInstanceOf[CompletableFuture[Option[_]]].completeWithResult(None)
      }
      typedActorObjectInstance.get.isJoinPoint(message)
    }
  }

  val noParams = Array[Class[_]]()
  val noArgs   = Array[AnyRef]()

  def createInstance[T](clazz: Class[_],
                        params: Array[Class[_]],
                        args: Array[AnyRef]): Option[T] = try {
    assert(clazz ne null)
    assert(params ne null)
    assert(args ne null)
    val ctor = clazz.getDeclaredConstructor(params: _*)
    ctor.setAccessible(true)
    Some(ctor.newInstance(args: _*).asInstanceOf[T])
  } catch {
    case e =>
      log.slf4j.warn("Could not instantiate class [{}] due to [{}]", clazz.getName, e.getCause)
      None
  }

  def createInstance[T](fqn: String,
                        params: Array[Class[_]],
                        args: Array[AnyRef],
                        classloader: ClassLoader = loader): Option[T] = try {
    assert(fqn ne null)
    assert(params ne null)
    assert(args ne null)
    val clazz = classloader.loadClass(fqn)
    val ctor = clazz.getDeclaredConstructor(params: _*)
    ctor.setAccessible(true)
    Some(ctor.newInstance(args: _*).asInstanceOf[T])
  } catch {
    case e =>
      log.slf4j.warn("Could not instantiate class [{}] due to [{}]", fqn, e.getCause)
      None
  }

  def getObjectFor[T](fqn: String, classloader: ClassLoader = loader): Option[T] = try {//Obtains a reference to $MODULE$
    assert(fqn ne null)
    val clazz = classloader.loadClass(fqn)
    val instance = clazz.getDeclaredField("MODULE$")
    instance.setAccessible(true)
    Option(instance.get(null).asInstanceOf[T])
  } catch {
<<<<<<< HEAD
    case e: ClassNotFoundException =>  {
      log.debug("Could not get object [%s] due to [%s]", fqn, e)
=======
    case e: ClassNotFoundException =>
      log.slf4j.debug("Could not get object [{}] due to [{}]", fqn, e)
>>>>>>> aa47e66c
      None
    }
    case ei: ExceptionInInitializerError => {
      log.error("Exception in initializer for object [%s]".format(fqn))
      log.error(ei.getCause, "Cause was:")
      throw ei
    }
  }

  def getClassFor[T](fqn: String, classloader: ClassLoader = loader): Option[Class[T]] = try {
    assert(fqn ne null)
    Some(classloader.loadClass(fqn).asInstanceOf[Class[T]])
  } catch {
    case e => None
  }
}<|MERGE_RESOLUTION|>--- conflicted
+++ resolved
@@ -171,6 +171,49 @@
     }
   }
 
+  object AkkaCloudModule {
+
+    type Mailbox = {
+      def enqueue(message: MessageInvocation)
+      def dequeue: MessageInvocation
+    }
+
+    type Serializer = {
+      def toBinary(obj: AnyRef): Array[Byte]
+      def fromBinary(bytes: Array[Byte], clazz: Option[Class[_]]): AnyRef
+    }
+
+    lazy val isEnabled = clusterObjectInstance.isDefined
+
+    val clusterObjectInstance: Option[AnyRef] =
+      getObjectFor("akka.cloud.cluster.Cluster$")
+
+    val serializerClass: Option[Class[_]] =
+      getClassFor("akka.serialization.Serializer")
+
+    def ensureEnabled = if (!isEnabled) throw new ModuleNotAvailableException(
+      "Feature is only available in Akka Cloud")
+
+    def createFileBasedMailbox(actorRef: ActorRef): Mailbox = createMailbox("akka.cloud.cluster.FileBasedMailbox", actorRef)
+
+    def createZooKeeperBasedMailbox(actorRef: ActorRef): Mailbox = createMailbox("akka.cloud.cluster.ZooKeeperBasedMailbox", actorRef)
+
+    def createBeanstalkBasedMailbox(actorRef: ActorRef): Mailbox = createMailbox("akka.cloud.cluster.BeanstalkBasedMailbox", actorRef)
+
+    def createRedisBasedMailbox(actorRef: ActorRef): Mailbox = createMailbox("akka.cloud.cluster.RedisBasedMailbox", actorRef)
+
+    private def createMailbox(mailboxClassname: String, actorRef: ActorRef): Mailbox = {
+      ensureEnabled
+      createInstance(
+        mailboxClassname,
+        Array(classOf[ActorRef]),
+        Array(actorRef).asInstanceOf[Array[AnyRef]],
+        loader)
+        .getOrElse(throw new IllegalActorStateException("Could not create durable mailbox [" + mailboxClassname + "] for actor [" + actorRef + "]"))
+        .asInstanceOf[Mailbox]
+    }
+  }
+
   val noParams = Array[Class[_]]()
   val noArgs   = Array[AnyRef]()
 
@@ -213,13 +256,8 @@
     instance.setAccessible(true)
     Option(instance.get(null).asInstanceOf[T])
   } catch {
-<<<<<<< HEAD
-    case e: ClassNotFoundException =>  {
-      log.debug("Could not get object [%s] due to [%s]", fqn, e)
-=======
-    case e: ClassNotFoundException =>
+    case e: ClassNotFoundException => {
       log.slf4j.debug("Could not get object [{}] due to [{}]", fqn, e)
->>>>>>> aa47e66c
       None
     }
     case ei: ExceptionInInitializerError => {
