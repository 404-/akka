--- conflicted
+++ resolved
@@ -13,11 +13,7 @@
 import akka.serialization.Serialization
 import akka.remote.RemoteAddress
 import org.jboss.netty.akka.util.HashedWheelTimer
-<<<<<<< HEAD
-import java.util.concurrent.Executors
 import java.util.concurrent.TimeUnit.SECONDS
-=======
->>>>>>> 3ab26423
 import java.util.concurrent.TimeUnit.MILLISECONDS
 import java.util.concurrent.TimeUnit.NANOSECONDS
 import java.io.File
@@ -28,13 +24,11 @@
 import java.lang.reflect.InvocationTargetException
 import akka.util.{ Helpers, Duration, ReflectiveAccess }
 import java.util.concurrent.atomic.AtomicLong
-<<<<<<< HEAD
 import java.util.concurrent.CountDownLatch
+import java.util.concurrent.ConcurrentHashMap
+import java.util.concurrent.Executors
 import scala.annotation.tailrec
 import akka.serialization.SerializationExtension
-=======
-import java.util.concurrent.{ TimeUnit, Executors, ConcurrentHashMap }
->>>>>>> 3ab26423
 
 object ActorSystem {
 
@@ -100,22 +94,9 @@
 
     val EnabledModules: Seq[String] = getStringList("akka.enabled-modules").asScala
 
-<<<<<<< HEAD
-=======
-    val SchedulerTickDuration = Duration(getMilliseconds("akka.scheduler.tickDuration"), TimeUnit.MILLISECONDS)
+    val SchedulerTickDuration = Duration(getMilliseconds("akka.scheduler.tickDuration"), MILLISECONDS)
     val SchedulerTicksPerWheel = getInt("akka.scheduler.ticksPerWheel")
 
-    // FIXME move to cluster extension
-    val ClusterEnabled = EnabledModules exists (_ == "cluster")
-    val ClusterName = getString("akka.cluster.name")
-
-    // FIXME move to remote extension
-    val RemoteTransport = getString("akka.remote.layer")
-    val RemoteServerPort = getInt("akka.remote.server.port")
-    val FailureDetectorThreshold = getInt("akka.remote.failure-detector.threshold")
-    val FailureDetectorMaxSampleSize = getInt("akka.remote.failure-detector.max-sample-size")
-
->>>>>>> 3ab26423
     if (ConfigVersion != Version)
       throw new ConfigurationException("Akka JAR version [" + Version +
         "] does not match the provided config version [" + ConfigVersion + "]")
@@ -319,29 +300,7 @@
   eventStream.startStdoutLogger(settings)
   val log = new BusLogging(eventStream, "ActorSystem") // “this” used only for .getClass in tagging messages
 
-<<<<<<< HEAD
-  // FIXME make this configurable
-  val scheduler = new DefaultScheduler(new HashedWheelTimer(log, Executors.defaultThreadFactory, 100, MILLISECONDS, 512))
-=======
-  /**
-   * The root actor path for this application.
-   */
-  val rootPath: ActorPath = new RootActorPath(address)
-
-  val deadLetters = new DeadLetterActorRef(eventStream, rootPath / "nul")
-  val deadLetterMailbox = new Mailbox(null) {
-    becomeClosed()
-    override def enqueue(receiver: ActorRef, envelope: Envelope) { deadLetters ! DeadLetter(envelope.message, envelope.sender, receiver) }
-    override def dequeue() = null
-    override def systemEnqueue(receiver: ActorRef, handle: SystemMessage) { deadLetters ! DeadLetter(handle, receiver, receiver) }
-    override def systemDrain(): SystemMessage = null
-    override def hasMessages = false
-    override def hasSystemMessages = false
-    override def numberOfMessages = 0
-  }
-
   val scheduler = new DefaultScheduler(new HashedWheelTimer(log, Executors.defaultThreadFactory, settings.SchedulerTickDuration, settings.SchedulerTicksPerWheel))
->>>>>>> 3ab26423
 
   val provider: ActorRefProvider = {
     val providerClass = ReflectiveAccess.getClassFor(ProviderClass) match {
