/**
 * Copyright (C) 2009-2011 Typesafe Inc. <http://www.typesafe.com>
 */

package akka.routing

import akka.AkkaException
import akka.actor._
import akka.config.ConfigurationException
import akka.dispatch.{ Future, MessageDispatcher }
import akka.util.{ ReflectiveAccess, Duration }
import java.net.InetSocketAddress
import java.lang.reflect.InvocationTargetException
import java.util.concurrent.atomic.{ AtomicReference, AtomicInteger }

import scala.annotation.tailrec
import akka.japi.Creator

sealed trait RouterType

/**
 * Used for declarative configuration of Routing.
 *
 * @author <a href="http://jonasboner.com">Jonas Bon&#233;r</a>
 */
object RouterType {

  object Direct extends RouterType

  /**
   * A RouterType that randomly selects a connection to send a message to.
   */
  object Random extends RouterType

  /**
   * A RouterType that selects the connection by using round robin.
   */
  object RoundRobin extends RouterType

  /**
   * A RouterType that selects the connection by using scatter gather.
   */
  object ScatterGather extends RouterType

  /**
   * A RouterType that broadcasts the messages to all connections.
   */
  object Broadcast extends RouterType

  /**
   * A RouterType that selects the connection based on the least amount of cpu usage
   */
  object LeastCPU extends RouterType

  /**
   * A RouterType that select the connection based on the least amount of ram used.
   */
  object LeastRAM extends RouterType

  /**
   * A RouterType that select the connection where the actor has the least amount of messages in its mailbox.
   */
  object LeastMessages extends RouterType

  /**
   * A user-defined custom RouterType.
   */
  case class Custom(implClass: String) extends RouterType
}

/**
 * Contains the configuration to create local and clustered routed actor references.
 * Routed ActorRef configuration object, this is thread safe and fully sharable.
 */
<<<<<<< HEAD
private[akka] case class RoutedProps(
  routerFactory: () ⇒ Router = RoutedProps.defaultRouterFactory,
  connectionManager: ConnectionManager = new LocalConnectionManager(List()),
=======
case class RoutedProps private[akka] (
  routerFactory: () ⇒ Router,
  connectionManager: ConnectionManager,
>>>>>>> af3a7101
  timeout: Timeout = RoutedProps.defaultTimeout,
  localOnly: Boolean = RoutedProps.defaultLocalOnly) {

  // Java API
  def this(creator: Creator[Router], connectionManager: ConnectionManager, timeout: Timeout, localOnly: Boolean) {
    this(() ⇒ creator.create(), connectionManager, timeout, localOnly)
  }

}

object RoutedProps {
  final val defaultTimeout = Timeout(Duration.MinusInf)
  final val defaultLocalOnly = false
}

/**
 * The Router is responsible for sending a message to one (or more) of its connections. Connections are stored in the
 * {@link FailureDetector} and each Router should be linked to only one {@link FailureDetector}.
 *
 * @author <a href="http://jonasboner.com">Jonas Bon&#233;r</a>
 */
trait Router {

  /**
   * Initializes this Router with a given set of Connections. The Router can use this datastructure to ask for
   * the current connections, signal that there were problems with one of the connections and see if there have
   * been changes in the connections.
   *
   * This method is not threadsafe, and should only be called once
   *
   * JMM Guarantees:
   * This method guarantees that all changes made in this method, are visible before one of the routing methods is called.
   */
  def init(connectionManager: ConnectionManager)

  /**
   * Routes the message to one of the connections.
   *
   * @throws RoutingException if something goes wrong while routing the message
   */
  def route(message: Any)(implicit sender: ActorRef)

  /**
   * Routes the message using a timeout to one of the connections and returns a Future to synchronize on the
   * completion of the processing of the message.
   *
   * @throws RoutingExceptionif something goes wrong while routing the message.
   */
  def route[T](message: Any, timeout: Timeout): Future[T]
}

/**
 * An {@link AkkaException} thrown when something goes wrong while routing a message
 */
class RoutingException(message: String) extends AkkaException(message)

/**
 * A Helper class to create actor references that use routing.
 */
object Routing {

  sealed trait RoutingMessage

  /**
   * Used to broadcast a message to all connections in a router. E.g. every connection gets the message
   * regardless of their routing algorithm.
   */
  case class Broadcast(message: Any) extends RoutingMessage

  def createCustomRouter(implClass: String): Router = {
    ReflectiveAccess.createInstance(
      implClass,
      Array[Class[_]](),
      Array[AnyRef]()) match {
        case Right(router) ⇒ router.asInstanceOf[Router]
        case Left(exception) ⇒
          val cause = exception match {
            case i: InvocationTargetException ⇒ i.getTargetException
            case _                            ⇒ exception
          }
          throw new ConfigurationException(
            "Could not instantiate custom Router of [" +
              implClass + "] due to: " +
              cause, cause)
      }
  }
}

/**
 * An Abstract convenience implementation for building an ActorReference that uses a Router.
 */
abstract private[akka] class AbstractRoutedActorRef(val system: ActorSystem, val props: RoutedProps) extends MinimalActorRef {
  val router = props.routerFactory()

  override def !(message: Any)(implicit sender: ActorRef = null): Unit = router.route(message)(sender)

  override def ?(message: Any)(implicit timeout: Timeout): Future[Any] = router.route(message, timeout)
}

/**
 * A RoutedActorRef is an ActorRef that has a set of connected ActorRef and it uses a Router to send a message to
 * on (or more) of these actors.
 */
private[akka] class RoutedActorRef(system: ActorSystem, val routedProps: RoutedProps, val supervisor: ActorRef, override val name: String) extends AbstractRoutedActorRef(system, routedProps) {

  val path = supervisor.path / name

  // FIXME (actor path): address normally has host and port, what about routed actor ref?
  def address = "routed:/" + path.toString

  @volatile
  private var running: Boolean = true

  override def isTerminated: Boolean = !running

  override def stop() {
    synchronized {
      if (running) {
        running = false
        router.route(Routing.Broadcast(PoisonPill))(this)
      }
    }
  }

  router.init(routedProps.connectionManager)
}

/**
 * An Abstract Router implementation that already provides the basic infrastructure so that a concrete
 * Router only needs to implement the next method.
 */
trait BasicRouter extends Router {

  @volatile
  protected var connectionManager: ConnectionManager = _

  def init(connectionManager: ConnectionManager) = {
    this.connectionManager = connectionManager
  }

  def route(message: Any)(implicit sender: ActorRef) = message match {
    case Routing.Broadcast(message) ⇒

      //it is a broadcast message, we are going to send to message to all connections.
      connectionManager.connections.iterable foreach { connection ⇒
        try {
          connection.!(message)(sender) // we use original sender, so this is essentially a 'forward'
        } catch {
          case e: Exception ⇒
            connectionManager.remove(connection)
            throw e
        }
      }
    case _ ⇒
      //it no broadcast message, we are going to select an actor from the connections and send the message to him.
      next match {
        case Some(connection) ⇒
          try {
            connection.!(message)(sender) // we use original sender, so this is essentially a 'forward'
          } catch {
            case e: Exception ⇒
              connectionManager.remove(connection)
              throw e
          }
        case None ⇒
          throwNoConnectionsError
      }
  }

  def route[T](message: Any, timeout: Timeout): Future[T] = message match {
    case Routing.Broadcast(message) ⇒
      throw new RoutingException("Broadcasting using '?'/'ask' is for the time being is not supported. Use ScatterGatherRouter.")
    case _ ⇒
      //it no broadcast message, we are going to select an actor from the connections and send the message to him.
      next match {
        case Some(connection) ⇒
          try {
            connection.?(message, timeout).asInstanceOf[Future[T]] //FIXME this does not preserve the original sender, shouldn't it?
          } catch {
            case e: Exception ⇒
              connectionManager.remove(connection)
              throw e
          }
        case None ⇒
          throwNoConnectionsError
      }
  }

  protected def next: Option[ActorRef]

  private def throwNoConnectionsError = throw new RoutingException("No replica connections for router")
}

/**
 * A Router that uses broadcasts a message to all its connections.
 */
class BroadcastRouter(implicit val dispatcher: MessageDispatcher, timeout: Timeout) extends BasicRouter with Serializable {
  override def route(message: Any)(implicit sender: ActorRef) = {
    connectionManager.connections.iterable foreach { connection ⇒
      try {
        connection.!(message)(sender) // we use original sender, so this is essentially a 'forward'
      } catch {
        case e: Exception ⇒
          connectionManager.remove(connection)
          throw e
      }
    }
  }

  //protected def gather[S, G >: S](results: Iterable[Future[S]]): Future[G] =
  override def route[T](message: Any, timeout: Timeout): Future[T] = {
    import Future._
    implicit val t = timeout
    val futures = connectionManager.connections.iterable map { connection ⇒
      connection.?(message, timeout).asInstanceOf[Future[T]]
    }
    Future.firstCompletedOf(futures)
  }

  protected def next: Option[ActorRef] = None
}

/**
 * A DirectRouter a Router that only has a single connected actorRef and forwards all request to that actorRef.
 *
 * @author <a href="http://jonasboner.com">Jonas Bon&#233;r</a>
 */
class DirectRouter(implicit val dispatcher: MessageDispatcher, timeout: Timeout) extends BasicRouter {

  private val state = new AtomicReference[DirectRouterState]

  lazy val next: Option[ActorRef] = {
    val current = currentState
    if (current.ref == null) None else Some(current.ref)
  }

  @tailrec
  private def currentState: DirectRouterState = {
    val current = state.get

    if (current != null && connectionManager.version == current.version) {
      //we are lucky since nothing has changed in the connections.
      current
    } else {
      //there has been a change in the connections, or this is the first time this method is called. So we are going to do some updating.

      val connections = connectionManager.connections

      val connectionCount = connections.iterable.size
      if (connectionCount > 1)
        throw new RoutingException("A DirectRouter can't have more than 1 connected Actor, but found [%s]".format(connectionCount))

      val newState = new DirectRouterState(connections.iterable.head, connections.version)
      if (state.compareAndSet(current, newState))
        //we are lucky since we just updated the state, so we can send it back as the state to use
        newState
      else //we failed to update the state, lets try again... better luck next time.
        currentState // recur
    }
  }

  private case class DirectRouterState(ref: ActorRef, version: Long)
}

/**
 * A Router that randomly selects one of the target connections to send a message to.
 *
 * @author <a href="http://jonasboner.com">Jonas Bon&#233;r</a>
 */
class RandomRouter(implicit val dispatcher: MessageDispatcher, timeout: Timeout) extends BasicRouter {
  import java.security.SecureRandom

  private val state = new AtomicReference[RandomRouterState]

  private val random = new ThreadLocal[SecureRandom] {
    override def initialValue = SecureRandom.getInstance("SHA1PRNG")
  }

  def next: Option[ActorRef] = currentState.array match {
    case a if a.isEmpty ⇒ None
    case a              ⇒ Some(a(random.get.nextInt(a.length)))
  }

  @tailrec
  private def currentState: RandomRouterState = {
    val current = state.get

    if (current != null && current.version == connectionManager.version) {
      //we are lucky, since there has not been any change in the connections. So therefor we can use the existing state.
      current
    } else {
      //there has been a change in connections, or it was the first try, so we need to update the internal state

      val connections = connectionManager.connections
      val newState = new RandomRouterState(connections.iterable.toIndexedSeq, connections.version)
      if (state.compareAndSet(current, newState))
        //we are lucky since we just updated the state, so we can send it back as the state to use
        newState
      else //we failed to update the state, lets try again... better luck next time.
        currentState
    }
  }

  private case class RandomRouterState(array: IndexedSeq[ActorRef], version: Long)
}

/**
 * A Router that uses round-robin to select a connection. For concurrent calls, round robin is just a best effort.
 *
 * @author <a href="http://jonasboner.com">Jonas Bon&#233;r</a>
 */
<<<<<<< HEAD
private[akka] class RoundRobinRouter extends BasicRouter {
=======
class RoundRobinRouter(implicit val dispatcher: MessageDispatcher, timeout: Timeout) extends BasicRouter {
>>>>>>> af3a7101

  private val state = new AtomicReference[RoundRobinState]

  def next: Option[ActorRef] = currentState.next

  @tailrec
  private def currentState: RoundRobinState = {
    val current = state.get

    if (current != null && current.version == connectionManager.version) {
      //we are lucky, since there has not been any change in the connections. So therefor we can use the existing state.
      current
    } else {
      //there has been a change in connections, or it was the first try, so we need to update the internal state

      val connections = connectionManager.connections
      val newState = new RoundRobinState(connections.iterable.toIndexedSeq[ActorRef], connections.version)
      if (state.compareAndSet(current, newState))
        //we are lucky since we just updated the state, so we can send it back as the state to use
        newState
      else //we failed to update the state, lets try again... better luck next time.
        currentState
    }
  }

  private case class RoundRobinState(array: IndexedSeq[ActorRef], version: Long) {

    private val index = new AtomicInteger(0)

    def next: Option[ActorRef] = if (array.isEmpty) None else Some(array(nextIndex))

    @tailrec
    private def nextIndex: Int = {
      val oldIndex = index.get
      var newIndex = if (oldIndex == array.length - 1) 0 else oldIndex + 1

      if (!index.compareAndSet(oldIndex, newIndex)) nextIndex
      else oldIndex
    }
  }
}

/**
 * ScatterGatherRouter broadcasts the message to all connections and gathers results according to the
 * specified strategy (specific router needs to implement `gather` method).
 * Scatter-gather pattern will be applied only to the messages broadcasted using Future
 * (wrapped into {@link Routing.Broadcast} and sent with "?" method). For the messages, sent in a fire-forget
 * mode, the router would behave as {@link BasicRouter}, unless it's mixed in with other router type
 *
 *  FIXME: This also is the location where a failover  is done in the future if an ActorRef fails and a different one needs to be selected.
 * FIXME: this is also the location where message buffering should be done in case of failure.
 */
trait ScatterGatherRouter extends BasicRouter with Serializable {

  /**
   * Aggregates the responses into a single Future.
   *
   * @param results Futures of the responses from connections
   */
  protected def gather[S, G >: S](results: Iterable[Future[S]]): Future[G]

  private def scatterGather[S, G >: S](message: Any, timeout: Timeout): Future[G] = {
    val responses = connectionManager.connections.iterable.flatMap { actor ⇒
      try {
        if (actor.isTerminated) throw ActorInitializationException(actor, "For compatability - check death first", new Exception) // for stack trace
        Some(actor.?(message, timeout).asInstanceOf[Future[S]])
      } catch {
        case e: Exception ⇒
          connectionManager.remove(actor)
          None
      }
    }

    if (responses.isEmpty)
      throw new RoutingException("No connections can process the message [%s] sent to scatter-gather router" format (message))
    else gather(responses)
  }

  override def route[T](message: Any, timeout: Timeout): Future[T] = message match {
    case Routing.Broadcast(message) ⇒ scatterGather(message, timeout)
    case message                    ⇒ super.route(message, timeout)
  }
}

/**
 * Simple router that broadcasts the message to all connections, and replies with the first response
 * Scatter-gather pattern will be applied only to the messages broadcasted using Future
 * (wrapped into {@link Routing.Broadcast} and sent with "?" method). For the messages sent in a fire-forget
 * mode, the router would behave as {@link RoundRobinRouter}
 */
class ScatterGatherFirstCompletedRouter(implicit dispatcher: MessageDispatcher, timeout: Timeout) extends RoundRobinRouter with ScatterGatherRouter {

  protected def gather[S, G >: S](results: Iterable[Future[S]]): Future[G] = Future.firstCompletedOf(results)
}<|MERGE_RESOLUTION|>--- conflicted
+++ resolved
@@ -9,7 +9,6 @@
 import akka.config.ConfigurationException
 import akka.dispatch.{ Future, MessageDispatcher }
 import akka.util.{ ReflectiveAccess, Duration }
-import java.net.InetSocketAddress
 import java.lang.reflect.InvocationTargetException
 import java.util.concurrent.atomic.{ AtomicReference, AtomicInteger }
 
@@ -72,15 +71,9 @@
  * Contains the configuration to create local and clustered routed actor references.
  * Routed ActorRef configuration object, this is thread safe and fully sharable.
  */
-<<<<<<< HEAD
-private[akka] case class RoutedProps(
-  routerFactory: () ⇒ Router = RoutedProps.defaultRouterFactory,
-  connectionManager: ConnectionManager = new LocalConnectionManager(List()),
-=======
 case class RoutedProps private[akka] (
   routerFactory: () ⇒ Router,
   connectionManager: ConnectionManager,
->>>>>>> af3a7101
   timeout: Timeout = RoutedProps.defaultTimeout,
   localOnly: Boolean = RoutedProps.defaultLocalOnly) {
 
@@ -392,11 +385,7 @@
  *
  * @author <a href="http://jonasboner.com">Jonas Bon&#233;r</a>
  */
-<<<<<<< HEAD
-private[akka] class RoundRobinRouter extends BasicRouter {
-=======
 class RoundRobinRouter(implicit val dispatcher: MessageDispatcher, timeout: Timeout) extends BasicRouter {
->>>>>>> af3a7101
 
   private val state = new AtomicReference[RoundRobinState]
 
